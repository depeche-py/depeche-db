import sys
import typing

if sys.version_info < (3, 9):
    raise RuntimeError("DepecheDB requires Python 3.9 or newer")
elif sys.version_info < (3, 10):
    UNION_TYPES = (typing.Union,)

    def issubclass_with_union(cls, superclass):
        if typing.get_origin(superclass) in UNION_TYPES:
            if cls == superclass:
                return True
            return any(
                issubclass_with_union(cls, member)
                for member in typing.get_args(superclass)
            )

        if typing.get_origin(cls) in UNION_TYPES:
            return all(
                issubclass_with_union(member, superclass)
                for member in typing.get_args(cls)
            )

        return issubclass(cls, superclass)

else:
    import types

    UNION_TYPES = (typing.Union, types.UnionType)

    def issubclass_with_union(cls, class_or_tuple):
        if typing.get_origin(cls) in UNION_TYPES:
            return all(
                issubclass_with_union(member, class_or_tuple)
                for member in typing.get_args(cls)
            )
        return issubclass(cls, class_or_tuple)


def get_union_members(union_or_type) -> typing.Generator[typing.Type, None, None]:
    if typing.get_origin(union_or_type) in UNION_TYPES:
        for member in typing.get_args(union_or_type):
            yield from get_union_members(member)
    else:
        yield union_or_type


SA_VERSION = "2.x"
try:
    from sqlalchemy import Connection as SAConnection  # noqa
except ImportError:
    SA_VERSION = "1.4.x"
    from sqlalchemy.engine import Connection as SAConnection  # noqa

<<<<<<< HEAD
# PSYCOPG_VERSION = "2"
# try:
#    import psycopg2 as psycopg  # noqa
#    from psycopg2.errors import LockNotAvailable as PsycoPgLockNotAvailable # noqa
#    from psycopg2.extras import Json as PsycoPgJson # noqa
# except ImportError:
try:
    import psycopg  # noqa
    from psycopg.errors import LockNotAvailable as PsycoPgLockNotAvailable  # noqa
    from psycopg.types.json import Jsonb as PsycoPgJson  # noqa

    PSYCOPG_VERSION = "3"
except ImportError:
    raise ImportError("Could not import psycopg2 or psycopg")
=======
try:
    import psycopg2  # noqa
    from psycopg2.errors import LockNotAvailable as PsycoPgLockNotAvailable  # noqa
    from psycopg2.extras import Json as PsycoPgJson  # noqa
except ImportError:
    raise RuntimeError(
        "DepecheDB requires psycopg2; please install it: e.g. pip install psycopg2-binary"
    )
>>>>>>> 2e017827
<|MERGE_RESOLUTION|>--- conflicted
+++ resolved
@@ -52,7 +52,6 @@
     SA_VERSION = "1.4.x"
     from sqlalchemy.engine import Connection as SAConnection  # noqa
 
-<<<<<<< HEAD
 # PSYCOPG_VERSION = "2"
 # try:
 #    import psycopg2 as psycopg  # noqa
@@ -66,14 +65,6 @@
 
     PSYCOPG_VERSION = "3"
 except ImportError:
-    raise ImportError("Could not import psycopg2 or psycopg")
-=======
-try:
-    import psycopg2  # noqa
-    from psycopg2.errors import LockNotAvailable as PsycoPgLockNotAvailable  # noqa
-    from psycopg2.extras import Json as PsycoPgJson  # noqa
-except ImportError:
     raise RuntimeError(
-        "DepecheDB requires psycopg2; please install it: e.g. pip install psycopg2-binary"
-    )
->>>>>>> 2e017827
+        "DepecheDB requires psycopg2 or psycopg3; please install it: e.g. pip install psycopg2-binary"
+    )